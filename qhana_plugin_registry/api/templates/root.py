# Copyright 2022 University of Stuttgart
#
# Licensed under the Apache License, Version 2.0 (the "License");
# you may not use this file except in compliance with the License.
# You may obtain a copy of the License at
#
#     http://www.apache.org/licenses/LICENSE-2.0
#
# Unless required by applicable law or agreed to in writing, software
# distributed under the License is distributed on an "AS IS" BASIS,
# WITHOUT WARRANTIES OR CONDITIONS OF ANY KIND, either express or implied.
# See the License for the specific language governing permissions and
# limitations under the License.

"""Module containing the root endpoint of the services API."""

from http import HTTPStatus
from typing import List, cast, Sequence, Optional

from flask.views import MethodView
from flask_smorest import Blueprint
from sqlalchemy.sql.expression import ColumnElement

from ..models.base_models import (
    CursorPageSchema,
    NewApiObjectRaw,
    NewApiObjectSchema,
    get_api_response_schema,
)
from ..models.pagination_util import (
    PaginationOptions,
    default_get_page_info,
    generate_page_links,
    prepare_pagination_query_args,
)
from ..models.request_helpers import (
    ApiResponseGenerator,
    EmbeddedResource,
    LinkGenerator,
    PageResource,
)
from ..models.templates import TemplateSchema, TemplatePageArgumentsSchema
from ...db.db import DB
from ...db.models.templates import UiTemplate, TemplateTag
from ...db.filters import filter_templates_by_template_id

TEMPLATES_API = Blueprint(
    name="api-templates",
    import_name=__name__,
    description="The basic templates url API.",
    url_prefix="/api/templates",
)


@TEMPLATES_API.route("/")
class TemplatesRootView(MethodView):
    """Root endpoint of the template api."""

    @TEMPLATES_API.arguments(
        TemplatePageArgumentsSchema, location="query", as_kwargs=True
    )
    @TEMPLATES_API.response(HTTPStatus.OK, get_api_response_schema(CursorPageSchema))
    def get(self, **kwargs):
        """Get a list of templates."""

        template_id: Optional[int] = kwargs.pop("template_id", None)

        pagination_options: PaginationOptions = prepare_pagination_query_args(
            **kwargs, _sort_default="name"
        )

        filter_ = filter_templates_by_template_id(template_id=template_id)

        pagination_info = default_get_page_info(
            UiTemplate,
            filter_,
            pagination_options,
            {
                "id": cast(ColumnElement, UiTemplate.id),
                "name": cast(ColumnElement, UiTemplate.name),
            },
        )

        templates: List[UiTemplate] = DB.session.execute(
            pagination_info.page_items_query
        ).scalars()

        embedded_responses = (
            ApiResponseGenerator.get_api_response(EmbeddedResource(item))
            for item in templates
        )
        embedded_items = [response for response in embedded_responses if response]
        items = [
            link for r in embedded_items if (link := LinkGenerator.get_link_of(r.data))
        ]

        last_page = pagination_info.last_page

        extra_query = {}
        if template_id is not None:
            extra_query["template-id"] = str(template_id)

        page_resource = PageResource(
            UiTemplate,
            page_number=pagination_info.cursor_page,
            active_page=pagination_info.cursor_page,
            last_page=last_page.page if last_page else None,
            collection_size=pagination_info.collection_size,
            item_links=items,
        )
        self_link = LinkGenerator.get_link_of(
            page_resource,
            query_params=pagination_options.to_query_params(extra_params=extra_query),
        )
        assert self_link is not None

        extra_links = generate_page_links(
            page_resource, pagination_info, pagination_options, extra_query
        )

        first_page_link = LinkGenerator.get_link_of(
            page_resource.get_page(1),
            query_params=pagination_options.to_query_params(
                cursor=None, extra_params=extra_query
            ),
        )
        assert first_page_link is not None

        return ApiResponseGenerator.get_api_response(
            page_resource,
            query_params=pagination_options.to_query_params(extra_params=extra_query),
            extra_links=[
                first_page_link,
                self_link,
                *extra_links,
            ],
            extra_embedded=embedded_items,
        )

    @TEMPLATES_API.arguments(TemplateSchema(exclude=("self", "groups")))
    @TEMPLATES_API.response(HTTPStatus.OK, get_api_response_schema(NewApiObjectSchema))
<<<<<<< HEAD
    def post(self, template_data):
        tags: Sequence[str] = (*template_data.get("tags", []),)

        created_template = UiTemplate(
            name=template_data["name"],
            description=template_data["description"],
            tags=TemplateTag.get_or_create_all(tags),
            tabs=[],
=======
    def post(self, service_data):
        created_template = WorkspaceTemplate(
            name=service_data["name"],
            description=service_data["description"],
            # TODO: tags=service_data["tags"],
            # TODO: figure out tabs and tags
>>>>>>> 0ae547fa
        )
        DB.session.add(created_template)
        DB.session.commit()

        return ApiResponseGenerator.get_api_response(
            NewApiObjectRaw(self=PageResource(UiTemplate), new=created_template)
        )<|MERGE_RESOLUTION|>--- conflicted
+++ resolved
@@ -139,7 +139,6 @@
 
     @TEMPLATES_API.arguments(TemplateSchema(exclude=("self", "groups")))
     @TEMPLATES_API.response(HTTPStatus.OK, get_api_response_schema(NewApiObjectSchema))
-<<<<<<< HEAD
     def post(self, template_data):
         tags: Sequence[str] = (*template_data.get("tags", []),)
 
@@ -147,15 +146,7 @@
             name=template_data["name"],
             description=template_data["description"],
             tags=TemplateTag.get_or_create_all(tags),
-            tabs=[],
-=======
-    def post(self, service_data):
-        created_template = WorkspaceTemplate(
-            name=service_data["name"],
-            description=service_data["description"],
-            # TODO: tags=service_data["tags"],
-            # TODO: figure out tabs and tags
->>>>>>> 0ae547fa
+            tabs=[],  # TODO: figure out tabs
         )
         DB.session.add(created_template)
         DB.session.commit()
